--- conflicted
+++ resolved
@@ -1,114 +1,76 @@
-# TARS-AI
-
-<p align="center">
-    <a href="https://discord.gg/AmE2Gv9EUt">
-      <img alt="Discord Invitation Link" src="https://dcbadge.vercel.app/api/server/uXkqkz3mJJ?style=flat" align="center" />
-    </a>
-    <a href="https://www.youtube.com/@TARS-AI.py.youtube">
-        <img src="https://img.shields.io/badge/YouTube-red?style=flat-square&logo=youtube&logoColor=white" alt="YouTube" align="center" />
-    </a>
-    <a href="https://www.instagram.com/tars.ai.py">
-        <img src="https://img.shields.io/badge/Instagram-purple?style=flat-square&logo=instagram&logoColor=white" alt="Instagram" align="center" />
-    </a>
-    <a href="https://www.tiktok.com/@tars.ai.py">
-        <img src="https://img.shields.io/badge/TikTok-black?style=flat-square&logo=tiktok&logoColor=white" alt="TikTok" align="center" />
-    </a>
-</p>
-
-<<<<<<< HEAD
-<p align="center">
-  <a href="https://github.com/pyrater/TARS-AI">
-    <img width="50%" alt="" src="/media/tars-ai.png" />
-  </a>
-</p>
-
-=======
-<p align="center"><a href="https://github.com/pyrater/TARS-AI"><img width=50% alt="" src="/media/tars-ai.png" /></a></p>
- 
->>>>>>> 4dd936b2
-TARS-AI is a fan-made recreation of the TARS robot from *Interstellar*, featuring AI capabilities and servo-driven movement.
-
-## Documentation & Build Instructions
-
-For detailed setup guides, software installation, and hardware wiring, refer to the [TARS-AI Wiki](https://github.com/pyrater/TARS-AI/wiki).
-
-## Table of Contents
-- [Hardware Requirements](#hardware-requirements)
-- [Software Stack](#software-stack)
-- [Contributing](#contributing)
-- [License](#license)
-- [Attribution](#attribution)
-<<<<<<< HEAD
-
-## Hardware Requirements
-
-TARS-AI is still under development, and component selection is subject to change. Visit the [Hardware Guide](https://github.com/pyrater/TARS-AI/wiki/Hardware-Guide) for the latest recommended parts list.
-
-## Software Stack
-
-For a complete breakdown of the software environment, setup instructions, and dependencies, see the [Software Setup](https://github.com/pyrater/TARS-AI/wiki/Software-Setup).
-
-[![TARS-AI Software Demo](https://img.youtube.com/vi/4YObs8BV3Mc/0.jpg)](https://www.youtube.com/watch?v=4YObs8BV3Mc)
-=======
-
-## Hardware Requirements
-
-TARS-AI is still under development, and component selection is subject to change. Visit the [Hardware Guide](https://github.com/pyrater/TARS-AI/wiki/Hardware-Guide) for the latest recommended parts list.
->>>>>>> 4dd936b2
-
-## Contributing
-
-<<<<<<< HEAD
-Interested in contributing? Read our [Contributing Guidelines](https://github.com/pyrater/TARS-AI/wiki/Contributing) before submitting any pull requests.
-
-## License
-
-TARS-AI is licensed under the [CC-BY-NC License](./LICENSE). See the [License Page](https://github.com/pyrater/TARS-AI/wiki/License) for more details.
-
-## Attribution
-
-As we continue to build and expand upon the TARS project, please follow these guidelines when sharing or publishing related work:
-
-### General Attribution
-- Clearly state that this project is inspired by the character TARS from *Interstellar*.
-- When referencing or sharing CAD designs, include:
-  > "Based on the mechanical puppet designs by Christopher Nolan, Nathan Crowley, and the production team who originally brought TARS to life—miniaturized CAD by Charlie Diaz, with additional modifications by the TARS-AI Community."
-
-### CAD and Code Attribution
-- Credit Charlie Diaz for the original CAD files.
-- Clearly document modifications and contributions.
-
-### Usage of TARS’ Voice and Personality
-- This project includes AI-generated elements inspired by Bill Irwin’s portrayal of TARS in *Interstellar*.
-
-### Sharing Content Online
-- Attribute the original film’s production team and Charlie Diaz where applicable.
-- Include a disclaimer noting that this project is a fan-made initiative.
-
-### Legal Considerations
-- Monetization of the project is **strictly prohibited**.
-
-### Community Contribution
-- Follow these attribution guidelines when making modifications or additions to the project.
-- Maintain transparency in crediting all contributors.
-
-These guidelines help ensure the TARS-AI project respects the original creators while fostering a collaborative and innovative community. For more details, check the [Attribution Guide](https://github.com/pyrater/TARS-AI/wiki/Attribution).
-
-=======
-For a complete breakdown of the software environment, setup instructions, and dependencies, see the [Software Setup](https://github.com/pyrater/TARS-AI/wiki/Software-Setup).
-
-[![TARS-AI Software Demo](https://img.youtube.com/vi/4YObs8BV3Mc/0.jpg)](https://www.youtube.com/watch?v=4YObs8BV3Mc)
-
-## Contributing
-
-Interested in contributing? Read our [Contributing Guidelines](https://github.com/pyrater/TARS-AI/wiki/Contributing) before submitting any pull requests.
-
-## License
-
-TARS-AI is licensed under the [CC-BY-NC License](./LICENSE). See the [License Page](https://github.com/pyrater/TARS-AI/wiki/License) for more details.
-
-## Attribution
-
-For more details, check the [Attribution Guide](https://github.com/pyrater/TARS-AI/wiki/Attribution).
-
->>>>>>> 4dd936b2
+# TARS-AI
+
+<p align="center">
+    <a href="https://discord.gg/AmE2Gv9EUt">
+      <img alt="Discord Invitation Link" src="https://dcbadge.vercel.app/api/server/uXkqkz3mJJ?style=flat" align="center" />
+    </a>
+    <a href="https://www.youtube.com/@TARS-AI.py.youtube">
+        <img src="https://img.shields.io/badge/YouTube-red?style=flat-square&logo=youtube&logoColor=white" alt="YouTube" align="center" />
+    </a>
+    <a href="https://www.instagram.com/tars.ai.py">
+        <img src="https://img.shields.io/badge/Instagram-purple?style=flat-square&logo=instagram&logoColor=white" alt="Instagram" align="center" />
+    </a>
+    <a href="https://www.tiktok.com/@tars.ai.py">
+        <img src="https://img.shields.io/badge/TikTok-black?style=flat-square&logo=tiktok&logoColor=white" alt="TikTok" align="center" />
+    </a>
+</p>
+
+<p align="center"><a href="https://github.com/pyrater/TARS-AI"><img width=50% alt="" src="/media/tars-ai.png" /></a></p>
+
+A recreation of the TARS robot from Interstellar, featuring AI capabilities and servo-driven movement. 
+
+## Table of Contents
+- [Hardware Requirements](#hardware-requirements)
+- [Software Stack](#software-stack)
+- [Contributing](#contributing)
+- [License](#license)
+- [Attribution](#attribution)
+
+## Hardware Requirements
+
+TARS-AI is still under development, and component selection is subject to change. Visit the [Hardware Guide](https://github.com/pyrater/TARS-AI/wiki/Hardware-Guide) for the latest recommended parts list.
+
+## Software Stack
+
+For a complete breakdown of the software environment, setup instructions, and dependencies, see the [Software Setup](https://github.com/pyrater/TARS-AI/wiki/Software-Setup).
+
+[![TARS-AI Software Demo](https://img.youtube.com/vi/4YObs8BV3Mc/0.jpg)](https://www.youtube.com/watch?v=4YObs8BV3Mc)
+
+## Contributing
+
+Interested in contributing? Read our [Contributing Guidelines](https://github.com/pyrater/TARS-AI/wiki/Contributing) before submitting any pull requests.
+
+## License
+
+TARS-AI is licensed under the [CC-BY-NC License](./LICENSE). See the [License Page](https://github.com/pyrater/TARS-AI/wiki/License) for more details.
+
+## Attribution 
+### TARS Project Attribution Guidelines
+As we continue to build and expand upon the TARS project, below are the guidelines for attribution and best practices when sharing or publishing work related to the TARS project:
+
+#### General Attribution
+- Clearly state that this project is based on the character TARS from the film *Interstellar*.
+- When referencing or sharing the CAD designs:
+  - Include a statement like: “Based on the mechanical puppet designs by Christopher Nolan, Nathan Crowley, and the production team who originally brought TARS to life—miniaturized CAD by Charlie Diaz, with additional modifications by the TARS-AI Community.”
+
+#### Specific Guidelines for CAD and Scripts
+- The original CAD files and scripts are provided by Charlie Diaz. If you modify or extend these, ensure to:
+  - Credit Charlie Diaz as the original creator of the CAD files.
+  - Clearly specify your contributions or modifications.
+
+#### Usage of TARS’ Voice and Personality
+  - “This project includes AI-generated elements inspired by Bill Irwin’s portrayal of TARS in the film *Interstellar*.”
+
+#### Sharing Content Online
+- When publishing content (e.g., YouTube videos, blog posts, or repository updates):
+  - Attribute the original film’s production team and Charlie Diaz where applicable.
+  - Include a disclaimer noting that this project is a fan-made initiative.
+
+#### Legal Considerations
+- Monetization is strictly prohibited.
+
+#### Community Contribution
+- Encourage contributors to follow these attribution guidelines when making modifications or additions to the project.
+- Foster an open and respectful community by maintaining transparency in crediting the work of all contributors.
+
+These guidelines ensure that the TARS project respects the intellectual property of the original creators while fostering a collaborative and innovative community. Let’s work together to keep this project thriving and inspiring!